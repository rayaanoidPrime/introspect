import os
from typing import Any, Dict, Optional

import numpy as np
import pandas as pd
import seaborn as sns
from generic_utils import format_sql, make_request, normalize_sql
from matplotlib import pyplot as plt
from oracle.celery_app import LOGGER
from oracle.constants import TaskType
from utils_df import get_columns_summary
from db_utils import update_status
import asyncio

FIGSIZE = (5, 3)
Z_THRESHOLD = 3  # z-score threshold for anomalies
NUMERIC_DTYPES = [np.float64, np.int64]
DEFOG_BASE_URL = os.environ.get("DEFOG_BASE_URL", "https://api.defog.ai")

# explore module constants
FETCHED_TABLE_CSV = "fetched_table_csv"  # raw table fetched using sql
TABLE_CSV = "table_csv"  # table represented in the chart
ANOMALIES_CSV = "anomalies_csv"  # anomalies in the data
CORRELATION = "correlation" # correlation between x and y columns
IMAGE = "image"  # image of the chart
SUPPORTED_CHART_TYPES = [
    "relplot",
    "catplot",
    "displot",
]


async def gen_sql(api_key: str, db_type: str, question: str, glossary: str) -> str:
    """
    Generate SQL for the given question and glossary, using the Defog API.
    """
    resp = await make_request(
        f"{DEFOG_BASE_URL}/generate_query_chat",
        data={
            "api_key": api_key,
            "dev": False,
            "db_type": db_type,
            "question": question,
            "glossary": glossary,
        },
    )
    # anything that returns a status code other than 200 will return None
    if resp:
        gen_sql = resp["sql"]
        gen_sql = normalize_sql(gen_sql)
        LOGGER.debug(f"Generated SQL: {format_sql(gen_sql)}")
        return gen_sql
    else:
        raise Exception(f"Error in making request to /generate_query_chat")


async def retry_sql_gen(
    api_key: str, question: str, sql: str, error: str, db_type: str
) -> Optional[str]:
    """
    Fix the error that occurred while generating SQL / executing the query.
    Returns the fixed sql query if successful, else None.
    """
    json_data = {
        "api_key": api_key,
        "question": question,
        "previous_query": sql,
        "error": error,
        "db_type": db_type,
    }
    response = await make_request(
        f"{DEFOG_BASE_URL}/retry_query_after_error",
        data=json_data,
    )
    if response:
        new_query = response["new_query"]
        return new_query
    else:
        raise Exception(f"Error in making request to /retry_query_after_error")


async def get_chart_fn(
    api_key: str,
    question: str,
    data: pd.DataFrame,
    dependent_variable: str,
    independent_variable: str,
) -> Optional[Dict]:
    """
    Get the most suitable chart function and arguments for the given data.
    """
    # if we're showing the unique values for only 1 column, hardcode to use a
    # histogram with the number of bins set to the number of unique values.
    if len(data.columns) == 1 and "unique" in question:
        return {
            "name": "displot",
            "parameters": {"kind": "hist", "x": data.columns[0], "bins": len(data)},
        }
    numeric_columns_summary, qualitative_columns_summary, date_columns_summary = get_columns_summary(data)
    json_data = {
        "api_key": api_key,
        "question": question,
        "numeric_columns_summary": numeric_columns_summary,
        "qualitative_columns_summary": qualitative_columns_summary,
        "date_columns_summary": date_columns_summary,
        "dependent_variable": dependent_variable,
        "independent_variable": independent_variable,
    }
    resp = await make_request(f"{DEFOG_BASE_URL}/get_sns_chart", data=json_data)
    if "name" not in resp or "parameters" not in resp:
        LOGGER.error(f"Error occurred in getting sns chart: {resp}")
        return None
    if resp["name"] not in SUPPORTED_CHART_TYPES:
        LOGGER.error(f"Unsupported chart type: {resp['name']}")
        return None
    return resp


def run_chart_fn(
    chart_fn_params: Dict[str, Any],
    data: pd.DataFrame,
    chart_path: str,
    figsize=FIGSIZE,
):
    """
    Run the sns plotting function on the data and save the chart to the given path.

    Parameters:
    - chart_fn_params (Dict): Parameters for the chart function, including the
      function name and parameters.
    - data (pd.DataFrame): The data to plot.
    - chart_path (str): The file path to save the chart.
    """
    if not chart_fn_params:
        raise Exception("No chart function provided")
    chart_fn = chart_fn_params["name"]
    if chart_fn not in SUPPORTED_CHART_TYPES:
        raise Exception(f"Unsupported chart type: {chart_fn}")
    kwargs = chart_fn_params.get("parameters", {})
    x = kwargs.get("x", None)
    y = kwargs.get("y", None)
    hue = kwargs.get("hue", None)
    col = kwargs.get("col", None)
    row = kwargs.get("row", None)
    all_colnames = [c for c in [x, y, hue, col, row] if c]
    # perform some basic data validation
    LOGGER.debug(f"Columns used in chart: {all_colnames}")
    for c in all_colnames:
        if c not in data.columns:
            raise Exception(f"Column not found in data: {c}")

    plt.figure(figsize=figsize)  # Initialize a new figure

    # Run the sns plotting function on the data
    if chart_fn == "relplot":
        if not (x and y):
            raise Exception(
                f"X and Y columns not provided for relplot.\n{chart_fn_params}"
            )
        sns.relplot(data, **kwargs)
    elif chart_fn == "displot":
        if not x:
            raise Exception(f"X column not provided for displot.\n{chart_fn_params}")
        sns.displot(data, **kwargs)
    elif chart_fn == "catplot":
        if not (x and y):
            raise Exception(
                f"X and Y columns not provided for catplot.\n{chart_fn_params}"
            )
        sns.catplot(data, **kwargs)

    # rotate x-axis labels if the x column's values has more than 100 characters
    x_col = kwargs.get("x", None)
    if x_col:
        x_col_values = data[x_col]
        # get unique string values of x column and sum the length of all values
        x_col_char_count = sum([len(str(val)) for val in x_col_values.unique()])
        LOGGER.debug(f"X column char count: {x_col_char_count}")
        locs, labels = plt.xticks()
        if x_col_char_count > (figsize[0] * 10):
            LOGGER.debug(f"Rotating x-axis labels")
            plt.setp(labels, rotation=45)

    # Save the figure to the specified path
    plt.savefig(chart_path)
    plt.close()  # Close the figure to free memory
    LOGGER.debug(
        f"Saved chart to: {chart_path}\nchart_fn: {chart_fn}\nparams: {kwargs}"
    )


# sub-routines for getting summaries / percentiles:
def get_mean(data: pd.Series) -> float:
    return data.mean()


def get_pct_05(data: pd.Series) -> float:
    return data.quantile(0.05)


def get_pct_25(data: pd.Series) -> float:
    return data.quantile(0.25)


def get_median(data: pd.Series) -> float:
    return data.median()


def get_pct_75(data: pd.Series) -> float:
    return data.quantile(0.75)


def get_pct_95(data: pd.Series) -> float:
    return data.quantile(0.95)


def histogram(data: pd.Series) -> pd.DataFrame:
    print(f"index: {data.index}, name: {data.name}")
    # drop na/infinite values
    vals = data.dropna(inplace=False).values
    vals = vals[vals != np.inf]
    # we use auto because seaborn defaults to auto bins
    counts, bin_edges = np.histogram(vals, bins="auto")
    # bin_edges has 1 more element than counts
    return pd.DataFrame(
        {"count": counts}, index=pd.Index(bin_edges[:-1], name=f"bin_{data.name}")
    )


def get_chart_df(data: pd.DataFrame, chart_fn_params: Dict[str, Any]) -> pd.DataFrame:
    """
    Performs any necessary data aggregations on data, and returns the dataframe
    representing the underlying data used to plot the chart.
    """
    chart_fn = chart_fn_params["name"]
    kwargs = chart_fn_params.get("parameters", {})
    kind = kwargs.get("kind", None)
    # 1-to-1 mapping of rows to chart elements
    if chart_fn == "relplot" and kind == "scatter":
        data_cols = []
        for col in ["x", "y", "hue", "col", "row"]:
            if col in kwargs and kwargs[col]:
                data_cols.append(kwargs[col])
        return data[data_cols]
    # many-to-1 mapping of rows to chart elements using an aggregate function
    elif (chart_fn == "relplot" and kind == "line") or (
        chart_fn == "catplot" and kind == "bar"
    ):
        agg_cols = []
        y_col = kwargs.get("y", None)
        if not y_col or y_col not in data.columns:
            LOGGER.error(f"y column not found in data: {y_col}")
            return data
        if data[y_col].dtype not in [np.float64, np.int64]:
            LOGGER.error(f"y column is not numeric: {y_col}")
            return data
        for col in ["x", "hue", "col", "row"]:
            if col in kwargs and kwargs[col]:
                agg_cols.append(kwargs[col])
        # get the default mean and 5th/95th percentiles
        data_agg = (
            data[agg_cols + [y_col]]
            .groupby(agg_cols)
            .agg(
                {
                    y_col: [
                        ("mean", get_mean),
                        ("pct_05", get_pct_05),
                        ("pct_95", get_pct_95),
                    ]
                }
            )
            .reset_index()
        )
        # flatten multi-index columns
        data_agg.columns = [
            f"{col[0]}_{col[1]}" if col[1] else col[0] for col in data_agg.columns
        ]
        return data_agg
    # many-to-1 mapping of rows to chart elements using distribution
    elif chart_fn == "catplot" and (kind == "box" or kind == "violin"):
        agg_cols = []
        y_col = kwargs.get("y", None)
        if not y_col or y_col not in data.columns:
            LOGGER.error(f"y column not found in data: {y_col}")
            return data
        if data[y_col].dtype not in [np.float64, np.int64]:
            LOGGER.error(f"y column is not numeric: {y_col}")
            return data
        for col in ["x", "hue", "col", "row"]:
            if col in kwargs and kwargs[col]:
                agg_cols.append(kwargs[col])
        dist_data = (
            data.groupby(agg_cols)
            .agg(
                {
                    y_col: [
                        ("pct_05", get_pct_05),
                        ("pct_25", get_pct_25),
                        ("pct_50", get_median),
                        ("pct_75", get_pct_75),
                        ("pct_95", get_pct_95),
                    ]
                }
            )
            .reset_index()
        )
        # flatten multi-index columns
        dist_data.columns = [
            f"{col[0]}_{col[1]}" if col[1] else col[0] for col in dist_data.columns
        ]
        return dist_data
    elif chart_fn == "displot" and kind == "hist":
        agg_cols = []
        x_col = kwargs.get("x", None)
        for col in ["hue", "col", "row"]:
            if col in kwargs and kwargs[col]:
                agg_cols.append(kwargs[col])
        # calculate histogram grouped by agg_cols
        if agg_cols:
            histogram_data = data.groupby(agg_cols).apply(
                lambda x: histogram(x[x_col]), include_groups=False
            )
        else:
            histogram_data = histogram(data[x_col])
        histogram_data = histogram_data.reset_index()
        return histogram_data
    else:
        LOGGER.error(
            f"Edge case not handled for chart_fn: {chart_fn}, chart params: {chart_fn_params}"
        )
        return data


def get_correlation(data: pd.DataFrame, chart_fn_params: Dict[str, Any]) -> Optional[Dict[str, Any]]:
    """
    Get the correlation between the x and y columns.
    """
    kwargs = chart_fn_params.get("parameters", {})
    x_col = kwargs.get("x", None)
    y_col = kwargs.get("y", None)
    if not x_col or not y_col or x_col not in data.columns or y_col not in data.columns:
        LOGGER.debug(f"x or y column not found in data: {x_col}, {y_col}")
        return None
    if pd.api.types.is_numeric_dtype(data[x_col]) is False or pd.api.types.is_numeric_dtype(data[y_col]) is False:
        LOGGER.debug(f"x or y column is not numeric. dtypes: {data[x_col].dtype}, {data[y_col].dtype}")
        return None
    return {
        "x_col": x_col,
        "y_col": y_col,
        "correlation": data[x_col].corr(data[y_col], method="spearman"),
    }


def get_anomalies(
    chart_df: pd.DataFrame,
    chart_fn_params: Dict[str, Any],
    z_threshold: int = Z_THRESHOLD,
) -> Optional[pd.DataFrame]:
    """
    Get anomalies in the data using a simple z-score method.
    The data supplied should ideally be the data represented in the chart.
    Returns a dataframe of anomalies and None if inputs are invalid or no
    anomalies are found.
    """
    chart_fn = chart_fn_params["name"]
    kwargs = chart_fn_params.get("parameters", {})
    kind = kwargs.get("kind", None)
    y_colname_original = kwargs.get("y", None)
    if y_colname_original:
        non_y_columns = [col for col in chart_df.columns if not col.startswith(y_colname_original)]
    # hist charts have no y column, and only numeric columns can have z-scores
    if chart_fn == "displot":
        return None
    # box/violin plots have multiple y columns, and requires a different method
    elif chart_fn == "catplot" and (kind == "box" or kind == "violin"):
        # TODO use other distribution statistics to calculate z-scores
        return None
    # get list of y column names depending on the earlier processing (e.g. aggregation)
    if chart_fn == "relplot" and kind == "scatter":
        y_colname = y_colname_original
    elif (chart_fn == "relplot" and kind == "line") or (
        chart_fn == "catplot" and kind == "bar"
    ):
        y_colname = f"{y_colname_original}_mean"
    else:
        raise ValueError(f"Unsupported chart_fn x kind combination: {chart_fn} x {kind}")
    if y_colname not in chart_df.columns:
        LOGGER.error(f"y column not found in data: {y_colname}")
        return None
    if chart_df[y_colname].dtype not in [np.float64, np.int64]:
        LOGGER.error(f"y column is not numeric: {y_colname}")
        return None

    # iterate through each record, and see if it is within the z-threshold calculated without it
    anomalies = []
    y_col = chart_df[y_colname]
    columns_to_keep = non_y_columns + [y_colname]
    for i, row in chart_df.iterrows():
        # get the mean and std of the data without the row
        y_no_row = y_col.drop(i, inplace=False)
        y_mean = y_no_row.mean()
        y_std = y_no_row.std()
        z_score = (row[y_colname] - y_mean) / y_std
        if abs(z_score) > z_threshold:
            row_to_keep = row[columns_to_keep]
            row_to_keep[f"{y_colname}_zscore"] = z_score
            anomalies.append(row_to_keep)
    if anomalies:
        anomalies_df = pd.DataFrame(anomalies)
        return anomalies_df
    else:
        return None


async def gen_data_analysis(
    task_type: TaskType,
    api_key: str,
    generated_qn: str,
    sql: str,
    analysis_data: pd.DataFrame = None,
    data_anomalies: pd.DataFrame = None,
    correlation_dict: Optional[Dict[str, Any]] = None,
    chart_fn_params: Dict[str, Any] = None,
) -> Dict[str, str]:
    """
    Given the user question, generated question and fetched data and chart,
    this will generate a title and summary of the key insights.
    Returns a dictionary with the title and summary.
    """
    if data_anomalies is None:
        data_anomalies_csv = ""
    else:
        data_anomalies_csv = data_anomalies.to_csv(
            float_format="%.3f", header=True, index=False
        )
    json_data = {
        "task_type": task_type.value,
        "api_key": api_key,
        "question": generated_qn,
        "sql": sql,
        "data_csv": analysis_data.to_csv(float_format="%.2f", header=True, index=False),
        "data_anomalies_csv": data_anomalies_csv,
        "correlation_dict": correlation_dict,
<<<<<<< HEAD
        "chart_fn": chart_fn_params.get("name") if chart_fn_params else None,
        "chart_params": chart_fn_params.get("parameters", {}) if chart_fn_params else {},
=======
        "chart_fn": chart_fn_params.get("name"),
        "chart_params": chart_fn_params.get("parameters", {}),
>>>>>>> d5d6c189
    }
    resp = await make_request(
        f"{DEFOG_BASE_URL}/oracle/gen_explorer_data_analysis", data=json_data
    )
    if resp:
        return resp
    else:
        raise Exception(
            f"Error in making request to /oracle/gen_explorer_data_analysis"
        )


async def independent_status_updater(report_id: int, generated_qns_summaries: list):
    """
    Update the status of the report in the based on the summaries of the generated questions.
    """
    LOGGER.info(f"Updating status for {len(generated_qns_summaries)} questions")
    for summary in generated_qns_summaries:
        # Update the status in the database
        update_status(report_id, summary)
        # Delay between updates (in seconds)
        await asyncio.sleep(2)
    LOGGER.info(f"All {len(generated_qns_summaries)} statuses updated successfully.")<|MERGE_RESOLUTION|>--- conflicted
+++ resolved
@@ -442,13 +442,8 @@
         "data_csv": analysis_data.to_csv(float_format="%.2f", header=True, index=False),
         "data_anomalies_csv": data_anomalies_csv,
         "correlation_dict": correlation_dict,
-<<<<<<< HEAD
         "chart_fn": chart_fn_params.get("name") if chart_fn_params else None,
         "chart_params": chart_fn_params.get("parameters", {}) if chart_fn_params else {},
-=======
-        "chart_fn": chart_fn_params.get("name"),
-        "chart_params": chart_fn_params.get("parameters", {}),
->>>>>>> d5d6c189
     }
     resp = await make_request(
         f"{DEFOG_BASE_URL}/oracle/gen_explorer_data_analysis", data=json_data
